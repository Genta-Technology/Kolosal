--- conflicted
+++ resolved
@@ -7,10 +7,7 @@
 #include <glad/glad.h>
 #include <GLFW/glfw3.h>
 #include <fstream>
-<<<<<<< HEAD
 #include <ctime>
-=======
->>>>>>> acad549c
 #include "imgui_impl_glfw.h"
 #include "imgui_impl_opengl3.h"
 #include "imgui_internal.h"
@@ -173,10 +170,6 @@
 {
     try
     {
-<<<<<<< HEAD
-=======
-        std::cout << "Presets directory: " << presetsPath << std::endl;
->>>>>>> acad549c
         if (!std::filesystem::exists(presetsPath))
         {
             std::filesystem::create_directories(presetsPath);
@@ -207,13 +200,9 @@
 void PresetManager::initializeDefaultPreset()
 {
     defaultPreset = ModelPreset(
-<<<<<<< HEAD
         0,
         static_cast<int>(std::time(nullptr)),
         "default",
-=======
-        "Untitled",
->>>>>>> acad549c
         "You are a helpful assistant.",
         0.7f,
         0.9f,
@@ -230,11 +219,7 @@
  */
 auto PresetManager::getDefaultPresets() const -> std::vector<ModelPreset>
 {
-<<<<<<< HEAD
     return { defaultPreset };
-=======
-    return {defaultPreset};
->>>>>>> acad549c
 }
 
 /**
@@ -251,10 +236,6 @@
 
     try
     {
-<<<<<<< HEAD
-=======
-        // First, check if we have any existing preset files
->>>>>>> acad549c
         bool foundPresets = false;
         for (const auto &entry : std::filesystem::directory_iterator(presetsPath))
         {
@@ -281,10 +262,6 @@
             }
         }
 
-<<<<<<< HEAD
-=======
-        // Only load default presets if no presets exist and we haven't initialized yet
->>>>>>> acad549c
         if (!foundPresets && !hasInitialized)
         {
             loadedPresets = getDefaultPresets();
@@ -292,15 +269,12 @@
             saveDefaultPresets();
         }
 
-<<<<<<< HEAD
         // Sort presets by lastModified
         std::sort(loadedPresets.begin(), loadedPresets.end(),
                   [](const ModelPreset &a, const ModelPreset &b) { return a.lastModified > b.lastModified; });
         std::sort(originalPresets.begin(), originalPresets.end(),
                   [](const ModelPreset &a, const ModelPreset &b) { return a.lastModified > b.lastModified; });
 
-=======
->>>>>>> acad549c
         currentPresetIndex = loadedPresets.empty() ? -1 : 0;
         return true;
     }
@@ -328,7 +302,6 @@
 
     try
     {
-<<<<<<< HEAD
         ModelPreset newPreset = preset;
         newPreset.lastModified = static_cast<int>(std::time(nullptr)); // Set the current time
 
@@ -348,25 +321,6 @@
         if (!file.is_open())
         {
             std::cerr << "Could not open file for writing: " << newPreset.name << std::endl;
-=======
-        std::string fileName = preset.name;
-        if (createNewFile)
-        {
-            // Find unique name if necessary
-            int counter = 1;
-            std::string baseName = fileName;
-            while (std::filesystem::exists(getPresetFilePath(fileName)))
-            {
-                fileName = baseName + "_" + std::to_string(counter++);
-            }
-        }
-
-        json j = preset;
-        std::ofstream file(getPresetFilePath(fileName));
-        if (!file.is_open())
-        {
-            std::cerr << "Could not open file for writing: " << fileName << std::endl;
->>>>>>> acad549c
             return false;
         }
 
@@ -377,21 +331,14 @@
         {
             for (size_t i = 0; i < loadedPresets.size(); ++i)
             {
-<<<<<<< HEAD
                 if (loadedPresets[i].name == newPreset.name)
                 {
                     loadedPresets[i] = newPreset;
                     originalPresets[i] = newPreset;
-=======
-                if (loadedPresets[i].name == preset.name)
-                {
-                    originalPresets[i] = preset;
->>>>>>> acad549c
                     break;
                 }
             }
         }
-<<<<<<< HEAD
         else
         {
             // Add the new preset to the lists
@@ -440,8 +387,6 @@
         }
 
         file << j.dump(4);
-=======
->>>>>>> acad549c
 
         return true;
     }
@@ -480,16 +425,12 @@
             {
                 currentPresetIndex = loadedPresets.empty() ? -1 : loadedPresets.size() - 1;
             }
-<<<<<<< HEAD
-
             // Reassign incremental IDs
             for (size_t i = 0; i < loadedPresets.size(); ++i)
             {
                 loadedPresets[i].id = static_cast<int>(i + 1);
                 originalPresets[i].id = static_cast<int>(i + 1);
             }
-=======
->>>>>>> acad549c
         }
 
         // Try to delete the file if it exists
@@ -512,22 +453,6 @@
 }
 
 /**
-<<<<<<< HEAD
-=======
- * @brief Sets the current preset index.
- *
- * @param index The index of the preset to set as current.
- */
-void PresetManager::setCurrentPresetIndex(int index)
-{
-    if (index >= 0 && index < static_cast<int>(loadedPresets.size()))
-    {
-        currentPresetIndex = index;
-    }
-}
-
-/**
->>>>>>> acad549c
  * @brief Switches the current preset to the one at the specified index.
  *
  * @param newIndex The index of the preset to switch to.
@@ -627,11 +552,7 @@
         {
             savePreset(preset, true);
         }
-<<<<<<< HEAD
         hasInitialized = true; // Mark as initialized after saving the defaults
-=======
-        hasInitialized = true;
->>>>>>> acad549c
     }
 }
 
@@ -810,12 +731,9 @@
         std::cerr << "Failed to load presets" << std::endl;
     }
 
-<<<<<<< HEAD
     // setup NFD
     NFD_Init();
-
-=======
->>>>>>> acad549c
+  
     while (glfwWindowShouldClose(window) == GLFW_FALSE)
     {
         glfwPollEvents();
@@ -893,11 +811,8 @@
 void to_json(json &j, const ModelPreset &p)
 {
     j = json{
-<<<<<<< HEAD
         {"id", p.id},
         {"lastModified", p.lastModified},
-=======
->>>>>>> acad549c
         {"name", p.name},
         {"systemPrompt", p.systemPrompt},
         {"temperature", p.temperature},
@@ -916,11 +831,8 @@
  */
 void from_json(const json &j, ModelPreset &p)
 {
-<<<<<<< HEAD
     j.at("id").get_to(p.id);
     j.at("lastModified").get_to(p.lastModified);
-=======
->>>>>>> acad549c
     j.at("name").get_to(p.name);
     j.at("systemPrompt").get_to(p.systemPrompt);
     j.at("temperature").get_to(p.temperature);
@@ -1084,7 +996,6 @@
 }
 
 /**
-<<<<<<< HEAD
  * @brief Sets the style for the input field.
  *
  * @param frameRounding The rounding of the input field frame.
@@ -1092,7 +1003,50 @@
  * @param bgColor The background color of the input field.
  */
 void Widgets::InputField::setStyle(float frameRounding, const ImVec2 &framePadding, const ImVec4 &bgColor, const ImVec4 &hoverColor, const ImVec4 &activeColor)
-=======
+{
+    ImGui::PushStyleVar(ImGuiStyleVar_FrameRounding, frameRounding);
+    ImGui::PushStyleVar(ImGuiStyleVar_FramePadding, framePadding);
+    ImGui::PushStyleColor(ImGuiCol_FrameBg, bgColor);
+    ImGui::PushStyleColor(ImGuiCol_FrameBgHovered, hoverColor);
+    ImGui::PushStyleColor(ImGuiCol_FrameBgActive, activeColor);
+}
+
+/**
+ * @brief Restores the default style for the input field.
+ */
+void Widgets::InputField::restoreStyle()
+{
+    ImGui::PopStyleColor(3); // Restore FrameBg
+    ImGui::PopStyleVar(2);   // Restore frame rounding and padding
+}
+
+/**
+ * @brief Handles the submission of input text.
+ *
+ * @param inputText The input text buffer.
+ * @param focusInputField The flag to focus the input field.
+ * @param processInput The function to process the input text.
+ * @param clearInput The flag to clear the input text after submission.
+ */
+void Widgets::InputField::handleSubmission(char *inputText, bool &focusInputField, const std::function<void(const std::string &)> &processInput, bool clearInput)
+{
+    std::string inputStr(inputText);
+    inputStr.erase(0, inputStr.find_first_not_of(" \n\r\t"));
+    inputStr.erase(inputStr.find_last_not_of(" \n\r\t") + 1);
+
+    if (!inputStr.empty())
+    {
+        processInput(inputStr);
+        if (clearInput)
+        {
+            inputText[0] = '\0'; // Clear input after submission
+        }
+    }
+
+    focusInputField = true;
+}
+
+/**
  * @brief Renders an input field with the specified configuration.
  *
  * @param label The label for the input field.
@@ -1103,97 +1057,14 @@
  * @param processInput The function to process the input text.
  * @param focusInputField The flag to focus the input field.
  */
-void Widgets::InputField::setStyle(float frameRounding, const ImVec2 &framePadding, const ImVec4 &bgColor)
->>>>>>> acad549c
-{
-    ImGui::PushStyleVar(ImGuiStyleVar_FrameRounding, frameRounding);
-    ImGui::PushStyleVar(ImGuiStyleVar_FramePadding, framePadding);
-    ImGui::PushStyleColor(ImGuiCol_FrameBg, bgColor);
-<<<<<<< HEAD
-    ImGui::PushStyleColor(ImGuiCol_FrameBgHovered, hoverColor);
-    ImGui::PushStyleColor(ImGuiCol_FrameBgActive, activeColor);
-=======
->>>>>>> acad549c
-}
-
-/**
- * @brief Restores the default style for the input field.
- */
-void Widgets::InputField::restoreStyle()
-{
-<<<<<<< HEAD
-    ImGui::PopStyleColor(3); // Restore FrameBg
-=======
-    ImGui::PopStyleColor(1); // Restore FrameBg
->>>>>>> acad549c
-    ImGui::PopStyleVar(2);   // Restore frame rounding and padding
-}
-
-/**
- * @brief Handles the submission of input text.
- *
- * @param inputText The input text buffer.
- * @param focusInputField The flag to focus the input field.
- * @param processInput The function to process the input text.
- * @param clearInput The flag to clear the input text after submission.
- */
-void Widgets::InputField::handleSubmission(char *inputText, bool &focusInputField, const std::function<void(const std::string &)> &processInput, bool clearInput)
-{
-    std::string inputStr(inputText);
-    inputStr.erase(0, inputStr.find_first_not_of(" \n\r\t"));
-    inputStr.erase(inputStr.find_last_not_of(" \n\r\t") + 1);
-
-    if (!inputStr.empty())
-    {
-        processInput(inputStr);
-        if (clearInput)
-        {
-            inputText[0] = '\0'; // Clear input after submission
-        }
-    }
-
-    focusInputField = true;
-}
-
-/**
-<<<<<<< HEAD
- * @brief Renders an input field with the specified configuration.
- *
- * @param label The label for the input field.
- * @param inputTextBuffer The buffer to store the input text.
- * @param inputSize The size of the input field.
- * @param placeholderText The placeholder text for the input field.
- * @param inputFlags The ImGui input text flags.
- * @param processInput The function to process the input text.
- * @param focusInputField The flag to focus the input field.
- */
 void Widgets::InputField::renderMultiline(
-=======
- * @brief Renders a slider with the specified configuration.
- *
- * @param label The label for the slider.
- * @param value The value of the slider.
- * @param minValue The minimum value of the slider.
- * @param maxValue The maximum value of the slider.
- * @param sliderWidth The width of the slider.
- * @param format The format string for the slider value.
- * @param paddingX The horizontal padding for the slider.
- * @param inputWidth The width of the input field.
- */
-void Widgets::InputField::render(
->>>>>>> acad549c
     const char *label, char *inputTextBuffer, const ImVec2 &inputSize,
     const std::string &placeholderText, ImGuiInputTextFlags inputFlags,
     const std::function<void(const std::string &)> &processInput, bool &focusInputField)
 {
     // Set style
-<<<<<<< HEAD
     Widgets::InputField::setStyle(Config::InputField::FRAME_ROUNDING, ImVec2(Config::FRAME_PADDING_X, Config::FRAME_PADDING_Y),
                                   Config::InputField::INPUT_FIELD_BG_COLOR, Config::InputField::INPUT_FIELD_BG_COLOR, Config::InputField::INPUT_FIELD_BG_COLOR);
-=======
-    Widgets::InputField::setStyle(Config::Style::FRAME_ROUNDING, ImVec2(Config::FRAME_PADDING_X, Config::FRAME_PADDING_Y),
-                                  ImVec4(Config::Style::INPUT_FIELD_BG_COLOR, Config::Style::INPUT_FIELD_BG_COLOR, Config::Style::INPUT_FIELD_BG_COLOR, 1.0F));
->>>>>>> acad549c
 
     // Set keyboard focus initially, then reset
     if (focusInputField)
@@ -1205,11 +1076,7 @@
     ImGui::PushTextWrapPos(ImGui::GetCursorPosX() + inputSize.x - 15);
 
     // Draw the input field
-<<<<<<< HEAD
     if (ImGui::InputTextMultiline(label, inputTextBuffer, Config::InputField::TEXT_SIZE, inputSize, inputFlags) && processInput)
-=======
-    if (ImGui::InputTextMultiline(label, inputTextBuffer, Config::InputField::TEXT_SIZE, inputSize, inputFlags))
->>>>>>> acad549c
     {
         Widgets::InputField::handleSubmission(inputTextBuffer, focusInputField, processInput,
                                               (inputFlags & ImGuiInputTextFlags_CtrlEnterForNewLine) ||
@@ -1256,7 +1123,6 @@
 }
 
 /**
-<<<<<<< HEAD
  * @brief Renders an input field with the specified configuration.
  *
  * @param label The label for the input field.
@@ -1317,8 +1183,6 @@
 }
 
 /**
-=======
->>>>>>> acad549c
  * @brief Renders a slider with the specified configuration.
  *
  * @param label The label for the slider.
@@ -1758,7 +1622,6 @@
     // Set window to cover the remaining display area
     ImGui::SetNextWindowPos(ImVec2(0, 0), ImGuiCond_Always);
     ImGui::SetNextWindowSize(windowSize, ImGuiCond_Always);
-<<<<<<< HEAD
 
     ImGuiWindowFlags windowFlags = ImGuiWindowFlags_NoTitleBar |
                                    ImGuiWindowFlags_NoResize |
@@ -1770,19 +1633,6 @@
 
     ImGui::Begin("Chatbot", nullptr, windowFlags);
 
-=======
-
-    ImGuiWindowFlags windowFlags = ImGuiWindowFlags_NoTitleBar |
-                                   ImGuiWindowFlags_NoResize |
-                                   ImGuiWindowFlags_NoMove |
-                                   ImGuiWindowFlags_NoCollapse |
-                                   ImGuiWindowFlags_NoBringToFrontOnFocus;
-    // Remove window border
-    ImGui::PushStyleVar(ImGuiStyleVar_WindowBorderSize, 0.0F);
-
-    ImGui::Begin("Chatbot", nullptr, windowFlags);
-
->>>>>>> acad549c
     // Calculate available width for content
     float availableWidth = ImGui::GetContentRegionAvail().x;
     float contentWidth = (availableWidth < Config::CHAT_WINDOW_CONTENT_WIDTH) ? availableWidth : Config::CHAT_WINDOW_CONTENT_WIDTH;
@@ -1844,17 +1694,10 @@
     };
 
     // Render the input field widget with a placeholder
-<<<<<<< HEAD
     Widgets::InputField::renderMultiline("##chatinput", inputTextBuffer.data(), inputSize,
                                          "Type a message and press Enter to send (Ctrl+Enter or Shift+Enter for new line)",
                                          ImGuiInputTextFlags_EnterReturnsTrue | ImGuiInputTextFlags_CtrlEnterForNewLine | ImGuiInputTextFlags_ShiftEnterForNewLine,
                                          processInput, focusInputField);
-=======
-    Widgets::InputField::render("##chatinput", inputTextBuffer.data(), inputSize,
-                                "Type a message and press Enter to send (Ctrl+Enter or Shift+Enter for new line)",
-                                ImGuiInputTextFlags_EnterReturnsTrue | ImGuiInputTextFlags_CtrlEnterForNewLine | ImGuiInputTextFlags_ShiftEnterForNewLine,
-                                processInput, focusInputField);
->>>>>>> acad549c
 }
 
 //-----------------------------------------------------------------------------
@@ -1889,26 +1732,16 @@
     // System prompt input
     static bool focusSystemPrompt = true;
     ImVec2 inputSize = ImVec2(sidebarWidth - 20, 100);
-<<<<<<< HEAD
 
     // Provide a processInput lambda to update the systemPrompt
     Widgets::InputField::renderMultiline(
-=======
-    
-    // Provide a processInput lambda to update the systemPrompt
-    Widgets::InputField::render(
->>>>>>> acad549c
         "##systemprompt",
         &currentPreset.systemPrompt[0], // Ensure mutable access
         inputSize,
         "Enter your system prompt here...",
         0,
-<<<<<<< HEAD
         [&](const std::string &input)
         {
-=======
-        [&](const std::string &input) {
->>>>>>> acad549c
             currentPreset.systemPrompt = input; // Update the string with user input
         },
         focusSystemPrompt);
@@ -1939,7 +1772,9 @@
     Widgets::Slider::render("##max_new_tokens", currentPreset.max_new_tokens, 0.0f, 4096.0f, sidebarWidth - 30, "%.0f");
 }
 
-<<<<<<< HEAD
+/**
+ * @brief Renders the "Save Preset As" dialog for saving a model preset under a new name.
+ */
 void ModelSettings::renderSaveAsDialog()
 {
     if (ModelSettings::State::g_showSaveAsDialog)
@@ -2078,110 +1913,10 @@
                 if (g_presetManager->deletePreset(currentPreset.name))
                 {
                     // Force reload presets after successful deletion
-=======
-/**
- * @brief Renders the model settings sidebar with the specified width.
- *
- * @param sidebarWidth The width of the sidebar.
- */
-void ModelSettings::renderModelPresetsSelection(const float sidebarWidth)
-{
-    ImGui::Spacing();
-    ImGui::Spacing();
-
-    Widgets::Label::render({.id = "##modelpresets",
-                            .label = "Model Presets",
-                            .icon = ICON_FA_BOX_OPEN,
-                            .size = ImVec2(Config::Icon::DEFAULT_FONT_SIZE, 0),
-                            .isBold = true});
-
-    ImGui::Spacing();
-    ImGui::Spacing();
-
-    // Get the current presets and create a vector of names
-    const auto &presets = g_presetManager->getPresets();
-    std::vector<const char *> presetNames;
-    for (const auto &preset : presets)
-    {
-        presetNames.push_back(preset.name.c_str());
-    }
-
-    int currentIndex = g_presetManager->getCurrentPresetIndex();
-
-    // Render the ComboBox for model presets
-    float comboBoxWidth = sidebarWidth - 54;
-    if (Widgets::ComboBox::render("##modelpresets",
-                                  presetNames.data(),
-                                  presetNames.size(),
-                                  currentIndex,
-                                  comboBoxWidth))
-    {
-        g_presetManager->switchPreset(currentIndex);
-    }
-
-    // Delete button
-    ImGui::SameLine();
-    ButtonConfig deleteButton{
-        .id = "##delete",
-        .label = std::nullopt,
-        .icon = ICON_FA_TRASH,
-        .size = ImVec2(24, 0),
-        .padding = Config::Button::SPACING,
-        .onClick = []()
-        {
-            if (g_presetManager->getPresets().size() > 1)
-            { // Prevent deleting last preset
-                auto &currentPreset = g_presetManager->getCurrentPreset();
-                if (g_presetManager->deletePreset(currentPreset.name))
-                {
-                    // Force reload presets after successful deletion
                     g_presetManager->loadPresets();
                 }
             }
         },
-        .iconSolid = true,
-        .backgroundColor = Config::Color::TRANSPARENT,
-        .hoverColor = RGBAToImVec4(191, 88, 86, 255),
-        .activeColor = RGBAToImVec4(165, 29, 45, 255)};
-
-    // Only enable delete button if we have more than one preset
-    if (presets.size() <= 1)
-    {
-        deleteButton.backgroundColor = RGBAToImVec4(128, 128, 128, 128);
-        deleteButton.hoverColor = deleteButton.backgroundColor;
-        deleteButton.activeColor = deleteButton.backgroundColor;
-        deleteButton.onClick = nullptr;
-    }
-
-    Widgets::Button::render(deleteButton);
-
-    ImGui::Spacing();
-    ImGui::Spacing();
-
-    // Save and Save as New buttons
-    ButtonConfig saveButton{
-        .id = "##save",
-        .label = "Save",
-        .icon = std::nullopt,
-        .size = ImVec2(sidebarWidth / 2 - 15, 0),
-        .padding = Config::Button::SPACING,
-        .onClick = []()
-        {
-            bool hasChanges = g_presetManager->hasUnsavedChanges();
-            std::cout << "Has unsaved changes: " << (hasChanges ? "true" : "false") << std::endl;
-            if (hasChanges)
-            {
-                auto currentPreset = g_presetManager->getCurrentPreset();
-                bool saved = g_presetManager->savePreset(currentPreset);
-                std::cout << "Save result: " << (saved ? "success" : "failed") << std::endl;
-                if (saved)
-                {
->>>>>>> acad549c
-                    g_presetManager->loadPresets();
-                }
-            }
-        },
-<<<<<<< HEAD
         .iconSolid = true,
         .backgroundColor = Config::Color::TRANSPARENT,
         .hoverColor = RGBAToImVec4(191, 88, 86, 255),
@@ -2281,99 +2016,6 @@
     renderSamplingSettings(sidebarWidth);
     ImGui::Separator();
 
-=======
-        .iconSolid = false,
-        .backgroundColor = g_presetManager->hasUnsavedChanges() ? RGBAToImVec4(26, 95, 180, 255) : RGBAToImVec4(26, 95, 180, 128),
-        .hoverColor = RGBAToImVec4(53, 132, 228, 255),
-        .activeColor = RGBAToImVec4(26, 95, 180, 255)};
-
-    ButtonConfig saveAsNewButton{
-        .id = "##saveasnew",
-        .label = "Save as New",
-        .icon = std::nullopt,
-        .size = ImVec2(sidebarWidth / 2 - 15, 0),
-        .padding = Config::Button::SPACING,
-        .onClick = []()
-        {
-            ModelSettings::State::g_showSaveAsDialog = true;
-        }};
-
-    std::vector<ButtonConfig> buttons = {saveButton, saveAsNewButton};
-    Widgets::Button::renderGroup(buttons, 9, ImGui::GetCursorPosY(), 10);
-
-    // Save As Dialog
-    if (ModelSettings::State::g_showSaveAsDialog)
-    {
-        ImGui::OpenPopup("Save Preset As");
-        ModelSettings::State::g_showSaveAsDialog = false;
-    }
-
-    if (ImGui::BeginPopupModal("Save Preset As", nullptr, ImGuiWindowFlags_AlwaysAutoResize))
-    {
-        ImGui::Text("Enter new preset name:");
-        ImGui::InputText("##newpresetname", ModelSettings::State::g_newPresetName, sizeof(ModelSettings::State::g_newPresetName));
-
-        if (ImGui::Button("Save", ImVec2(120, 0)))
-        {
-            if (strlen(ModelSettings::State::g_newPresetName) > 0)
-            {
-                auto currentPreset = g_presetManager->getCurrentPreset();
-                currentPreset.name = ModelSettings::State::g_newPresetName;
-                if (g_presetManager->savePreset(currentPreset, true))
-                {
-                    g_presetManager->loadPresets(); // Reload to include the new preset
-                    ImGui::CloseCurrentPopup();
-                    memset(ModelSettings::State::g_newPresetName, 0, sizeof(ModelSettings::State::g_newPresetName));
-                }
-            }
-        }
-
-        ImGui::SameLine();
-        if (ImGui::Button("Cancel", ImVec2(120, 0)))
-        {
-            ImGui::CloseCurrentPopup();
-            memset(ModelSettings::State::g_newPresetName, 0, sizeof(ModelSettings::State::g_newPresetName));
-        }
-
-        ImGui::EndPopup();
-    }
-}
-
-/**
- * @brief Renders the model settings sidebar with the specified width.
- *
- * @param sidebarWidth The width of the sidebar.
- */
-void ModelSettings::render(float &sidebarWidth)
-{
-    ImGuiIO &io = ImGui::GetIO();
-    const float sidebarHeight = io.DisplaySize.y;
-
-    ImGui::SetNextWindowPos(ImVec2(io.DisplaySize.x - sidebarWidth, 0), ImGuiCond_Always);
-    ImGui::SetNextWindowSize(ImVec2(sidebarWidth, sidebarHeight), ImGuiCond_Always);
-    ImGui::SetNextWindowSizeConstraints(
-        ImVec2(Config::ModelSettings::MIN_SIDEBAR_WIDTH, sidebarHeight),
-        ImVec2(Config::ModelSettings::MAX_SIDEBAR_WIDTH, sidebarHeight));
-
-    ImGuiWindowFlags sidebarFlags = ImGuiWindowFlags_NoMove |
-                                    ImGuiWindowFlags_NoCollapse |
-                                    ImGuiWindowFlags_NoTitleBar |
-                                    ImGuiWindowFlags_NoBackground |
-                                    ImGuiWindowFlags_NoScrollbar;
-
-    ImGui::Begin("Model Settings", nullptr, sidebarFlags);
-
-    ImVec2 currentSize = ImGui::GetWindowSize();
-    sidebarWidth = currentSize.x;
-
-    ImGui::PushStyleColor(ImGuiCol_WindowBg, ImVec4(0.15f, 0.15f, 0.15f, 1.0f));
-
-    renderModelPresetsSelection(sidebarWidth);
-    ImGui::Separator();
-    renderSamplingSettings(sidebarWidth);
-    ImGui::Separator();
-
->>>>>>> acad549c
     ImGui::Spacing();
     ImGui::Spacing();
 
@@ -2386,7 +2028,6 @@
         .padding = Config::Button::SPACING,
         .onClick = []()
         {
-<<<<<<< HEAD
             nfdu8char_t *outPath = nullptr;
             nfdu8filteritem_t filters[2] = {{"JSON Files", "json"}};
             const nfdsavedialogu8args_t args{
@@ -2432,10 +2073,6 @@
                 // Handle error
                 std::cerr << "Error from NFD: " << NFD_GetError() << std::endl;
             }
-=======
-            auto &currentPreset = g_presetManager->getCurrentPreset();
-            g_presetManager->savePreset(currentPreset, true);
->>>>>>> acad549c
         },
         .iconSolid = false,
         .backgroundColor = Config::Color::SECONDARY,
