#include "kolosal.h"
#include <iostream>
#include <cstring>
#include <sstream>
#include <iomanip>
#include <array>
#include <glad/glad.h>
#include <GLFW/glfw3.h>
#include "imgui_impl_glfw.h"
#include "imgui_impl_opengl3.h"
#include "imgui_internal.h"

//-----------------------------------------------------------------------------
// [SECTION] Constants and Configurations
//-----------------------------------------------------------------------------

namespace Config
{
    // Using the same constants as defined in kolosal.h
    // Ensuring consistency between header and source files
    using namespace ::Config; // Importing all from Config namespace
}

//-----------------------------------------------------------------------------
// [SECTION] Global Variables
//-----------------------------------------------------------------------------

// Define global instance of ChatBot
ChatBot chatBot;

// Define global instance of MarkdownFonts
MarkdownFonts g_mdFonts;

// Define global instance of IconFonts
IconFonts g_iconFonts;

//-----------------------------------------------------------------------------
// [SECTION] Message Class Implementations
//-----------------------------------------------------------------------------

/**
 * @brief Constructs a new Message object.
 *
 * @param content The content of the message.
 * @param isUser Indicates if the message is from a user.
 */
Message::Message(std::string content, bool isUser)
    : content(std::move(content)), isUser(isUser), timestamp(std::chrono::system_clock::now()) {}

/**
 * @brief Gets the content of the message.
 *
 * @return std::string The content of the message.
 */
auto Message::getContent() const -> std::string
{
    return content;
}

/**
 * @brief Checks if the message is from a user.
 *
 * @return bool True if the message is from a user, false otherwise.
 */
auto Message::isUserMessage() const -> bool
{
    return isUser;
}

/**
 * @brief Gets the timestamp of the message in a formatted string.
 *
 * @return std::string The formatted timestamp of the message.
 */
auto Message::getTimestamp() const -> std::string
{
    std::time_t time = std::chrono::system_clock::to_time_t(timestamp);
    std::tm timeInfo;

#ifdef _WIN32
    localtime_s(&timeInfo, &time);
#else
    localtime_r(&time, &timeInfo);
#endif

    std::ostringstream oss;
    oss << std::put_time(&timeInfo, "%Y-%m-%d %H:%M:%S");
    return oss.str();
}

//-----------------------------------------------------------------------------
// [SECTION] ChatHistory Class Implementations
//-----------------------------------------------------------------------------

/**
 * @brief Adds a message to the chat history.
 * @param message The message to add.
 */
void ChatHistory::addMessage(const Message &message)
{
    messages.push_back(message);
}

/**
 * @brief Retrieves the chat history.
 * @return A constant reference to the vector of messages.
 */
auto ChatHistory::getMessages() const -> const std::vector<Message> &
{
    return messages;
}

//-----------------------------------------------------------------------------
// [SECTION] ChatBot Class Implementations
//-----------------------------------------------------------------------------

/**
 * @brief Processes user input and generates a response.
 *
 * @param input The user's input string.
 */
void ChatBot::processUserInput(const std::string &input)
{
    chatHistory.addMessage(Message(input, true));
    std::string response = "Bot: " + input;
    chatHistory.addMessage(Message(response, false));
}

/**
 * @brief Retrieves the chat history.
 *
 * @return const ChatHistory& Reference to the chat history.
 */
auto ChatBot::getChatHistory() const -> const ChatHistory &
{
    return chatHistory;
}

//-----------------------------------------------------------------------------
// [SECTION] MarkdownRenderer Function Implementations
//-----------------------------------------------------------------------------

//-----------------------------------------------------------------------------
// [SECTION] GLFW and OpenGL Initialization Functions
//-----------------------------------------------------------------------------

/**
 * @brief Initializes the GLFW library.
 *
 * @return true if the GLFW library is successfully initialized, false otherwise.
 */
auto initializeGLFW() -> bool
{
    if (glfwInit() == GLFW_FALSE)
    {
        std::cerr << "Failed to initialize GLFW" << std::endl;
        return false;
    }
    return true;
}

/**
 * @brief Creates a GLFW window with an OpenGL context.
 *
 * @return A pointer to the created GLFW window, or nullptr if creation fails.
 */
auto createWindow() -> GLFWwindow *
{
    glfwWindowHint(GLFW_CONTEXT_VERSION_MAJOR, 3);
    glfwWindowHint(GLFW_CONTEXT_VERSION_MINOR, 3);
    glfwWindowHint(GLFW_OPENGL_PROFILE, GLFW_OPENGL_CORE_PROFILE);

    constexpr int WINDOW_WIDTH = 800;
    constexpr int WINDOW_HEIGHT = 600;
    GLFWwindow *window = glfwCreateWindow(WINDOW_WIDTH, WINDOW_HEIGHT, "ImGui Chatbot", nullptr, nullptr);
    if (window == nullptr)
    {
        std::cerr << "Failed to create GLFW window" << std::endl;
        glfwTerminate();
        return nullptr;
    }
    glfwMakeContextCurrent(window);
    glfwSwapInterval(1); // Enable vsync

    return window;
}

/**
 * @brief Initializes the GLAD library to load OpenGL function pointers.
 *
 * @return true if GLAD is successfully initialized, false otherwise.
 */
auto initializeGLAD() -> bool
{
    if (gladLoadGLLoader((GLADloadproc)glfwGetProcAddress) == 0)
    {
        std::cerr << "Failed to initialize GLAD" << std::endl;
        return false;
    }
    return true;
}

//-----------------------------------------------------------------------------
// [SECTION] ImGui Setup and Main Loop
//-----------------------------------------------------------------------------

/**
 * @brief Loads a font from a file and adds it to the ImGui context.
 * @param imguiIO The ImGuiIO object containing the font data.
 * @param fontPath The path to the font file.
 * @param fallbackFont The fallback font to use if loading fails.
 * @param fontSize The size of the font.
 * @return The loaded font, or the fallback font if loading fails.
 * @note If loading fails, an error message is printed to the standard error stream.
 * @note The fallback font is used if the loaded font is nullptr.
 *
 * This function loads a font from a file and adds it to the ImGui context.
 */
auto LoadFont(ImGuiIO &imguiIO, const char *fontPath, ImFont *fallbackFont, float fontSize) -> ImFont *
{
    ImFont *font = imguiIO.Fonts->AddFontFromFileTTF(fontPath, fontSize);
    if (font == nullptr)
    {
        std::cerr << "Failed to load font: " << fontPath << std::endl;
        return fallbackFont;
    }
    return font;
}

/**
 * @brief Loads an icon font from a file and adds it to the ImGui context.
 * @param io The ImGuiIO object containing the font data.
 * @param iconFontPath The path to the icon font file.
 * @param fontSize The size of the font.
 * @return The loaded icon font, or the regular font if loading fails.
 * @note If loading fails, an error message is printed to the standard error stream.
 *
 * This function loads an icon font from a file and adds it to the ImGui context.
 */
auto LoadIconFont(ImGuiIO &io, const char *iconFontPath, float fontSize) -> ImFont *
{
    static const ImWchar icons_ranges[] = {ICON_MIN_FA, ICON_MAX_FA, 0};
    ImFontConfig icons_config;
    icons_config.MergeMode = true;            // Enable merging
    icons_config.PixelSnapH = true;           // Enable pixel snapping
    icons_config.GlyphMinAdvanceX = fontSize; // Use fontSize as min advance x

    // First load the regular font if not already loaded
    if (!g_mdFonts.regular)
    {
        g_mdFonts.regular = LoadFont(io, IMGUI_FONT_PATH_INTER_REGULAR, io.Fonts->AddFontDefault(), fontSize);
    }

    // Load and merge icon font
    ImFont *iconFont = io.Fonts->AddFontFromFileTTF(iconFontPath, fontSize, &icons_config, icons_ranges);
    if (iconFont == nullptr)
    {
        std::cerr << "Failed to load icon font: " << iconFontPath << std::endl;
        return g_mdFonts.regular;
    }

    return iconFont;
}

/**
 * @brief Sets up the ImGui context and initializes the platform/renderer backends.
 *
 * @param window A pointer to the GLFW window.
 */
void setupImGui(GLFWwindow *window)
{
    IMGUI_CHECKVERSION();
    ImGui::CreateContext();
    ImGuiIO &imguiIO = ImGui::GetIO();

    // Set up the ImGui style
    g_mdFonts.regular = LoadFont(imguiIO, IMGUI_FONT_PATH_INTER_REGULAR, imguiIO.Fonts->AddFontDefault(), Config::Font::DEFAULT_FONT_SIZE);
    g_mdFonts.bold = LoadFont(imguiIO, IMGUI_FONT_PATH_INTER_BOLD, g_mdFonts.regular, Config::Font::DEFAULT_FONT_SIZE);
    g_mdFonts.italic = LoadFont(imguiIO, IMGUI_FONT_PATH_INTER_ITALIC, g_mdFonts.regular, Config::Font::DEFAULT_FONT_SIZE);
    g_mdFonts.boldItalic = LoadFont(imguiIO, IMGUI_FONT_PATH_INTER_BOLDITALIC, g_mdFonts.bold, Config::Font::DEFAULT_FONT_SIZE);
    g_mdFonts.code = LoadFont(imguiIO, IMGUI_FONT_PATH_FIRACODE_REGULAR, g_mdFonts.regular, Config::Font::DEFAULT_FONT_SIZE);

    // Load icon fonts
    g_iconFonts.regular = LoadIconFont(imguiIO, IMGUI_FONT_PATH_FA_REGULAR, Config::Icon::DEFAULT_FONT_SIZE);
    g_iconFonts.brands = LoadIconFont(imguiIO, IMGUI_FONT_PATH_FA_BRANDS, Config::Icon::DEFAULT_FONT_SIZE);

    imguiIO.FontDefault = g_mdFonts.regular;

    ImGui::StyleColorsDark();
    ImGui_ImplGlfw_InitForOpenGL(window, true);
    ImGui_ImplOpenGL3_Init("#version 330");
}

/**
 * @brief The main loop of the application, which handles rendering and event polling.
 *
 * @param window A pointer to the GLFW window.
 */
void mainLoop(GLFWwindow *window)
{
    bool focusInputField = true;
    float inputHeight = Config::INPUT_HEIGHT; // Set your desired input field height here

    while (glfwWindowShouldClose(window) == GLFW_FALSE)
    {
        glfwPollEvents();
        ImGui_ImplOpenGL3_NewFrame();
        ImGui_ImplGlfw_NewFrame();
        ImGui::NewFrame();
        ChatWindow::renderChatWindow(focusInputField, inputHeight);
        ImGui::Render();
        int display_w;
        int display_h;
        glfwGetFramebufferSize(window, &display_w, &display_h);
        glViewport(0, 0, display_w, display_h);
        glClearColor(Config::BackgroundColor::R, Config::BackgroundColor::G, Config::BackgroundColor::B, Config::BackgroundColor::A);
        glClear(GL_COLOR_BUFFER_BIT);
        ImGui_ImplOpenGL3_RenderDrawData(ImGui::GetDrawData());
        glfwSwapBuffers(window);
    }
}

/**
 * @brief Cleans up ImGui and GLFW resources before exiting the application.
 *
 * @param window A pointer to the GLFW window to be destroyed.
 */
void cleanup(GLFWwindow *window)
{
    ImGui_ImplOpenGL3_Shutdown();
    ImGui_ImplGlfw_Shutdown();
    ImGui::DestroyContext();
    glfwDestroyWindow(window);
    glfwTerminate();
}

//-----------------------------------------------------------------------------
// [SECTION] Custom UI Functions
//-----------------------------------------------------------------------------

/**
 * @brief Renders a single button with the specified configuration.
 *
 * @param config The configuration for the button.
 */
void renderSingleButton(const ButtonConfig &config)
{
    std::string buttonText;
    bool hasIcon = !config.icon.empty();
    bool hasLabel = config.label.has_value();

    // Set the border radius (rounding) for the button
    ImGui::PushStyleVar(ImGuiStyleVar_FrameRounding, Config::Button::RADIUS);

    if (hasIcon)
    {
        // Push icon font for icon rendering
        ImGui::PushFont(g_iconFonts.regular);
    }

    if (hasIcon && hasLabel)
    {
        buttonText = config.icon;
        if (ImGui::Button(buttonText.c_str(), ImVec2(config.size.x / 4, config.size.y)))
        {
            if (config.onClick)
                config.onClick();
        }

        ImGui::PopFont(); // Pop icon font
        ImGui::SameLine(0, config.padding);

        // Use regular font for label
        buttonText = config.label.value();
        if (ImGui::Button(buttonText.c_str(), ImVec2(3 * config.size.x / 4, config.size.y)))
        {
            if (config.onClick)
                config.onClick();
        }
    }
    else if (hasIcon)
    {
        buttonText = config.icon;
        if (ImGui::Button(buttonText.c_str(), config.size))
        {
            if (config.onClick)
                config.onClick();
        }
        ImGui::PopFont(); // Pop icon font
    }
    else if (hasLabel)
    {
        buttonText = config.label.value();
        if (ImGui::Button(buttonText.c_str(), config.size))
        {
            if (config.onClick)
                config.onClick();
        }
    }

    // Pop the border radius style
    ImGui::PopStyleVar();
}

/**
 * @brief Renders a group of buttons with the specified configurations.
 *
 * @param buttons The configurations for the buttons.
 * @param startX The X-coordinate to start rendering the buttons.
 * @param startY The Y-coordinate to start rendering the buttons.
 * @param spacing The spacing between buttons.
 */
void renderButtonGroup(const std::vector<ButtonConfig> &buttons, float startX, float startY, float spacing)
{
    ImGui::SetCursorPosX(startX);
    ImGui::SetCursorPosY(startY);

    for (size_t i = 0; i < buttons.size(); ++i)
    {
        renderSingleButton(buttons[i]);

        if (i < buttons.size() - 1)
        {
            ImGui::SameLine(0.0f, spacing);
        }
    }
}

//-----------------------------------------------------------------------------
// [SECTION] Chat Window Rendering Functions
//-----------------------------------------------------------------------------

/**
 * @brief Pushes an ID and sets the colors for the ImGui context based on the message type.
 *
 * @param msg The message object containing information about the message.
 * @param index The index used to set the ImGui ID.
 */
void ChatWindow::MessageBubble::pushIDAndColors(const Message &msg, int index)
{
    ImGui::PushID(index);

    ImVec4 userColor = ImVec4(Config::UserColor::COMPONENT, Config::UserColor::COMPONENT, Config::UserColor::COMPONENT, 1.0F); // #2f2f2f for user
    ImVec4 transparentColor = ImVec4(0.0F, 0.0F, 0.0F, 0.0F);                                                                  // Transparent for bot

    ImVec4 bgColor = msg.isUserMessage() ? userColor : transparentColor;
    ImGui::PushStyleColor(ImGuiCol_ChildBg, bgColor);
    ImGui::PushStyleColor(ImGuiCol_Text, ImVec4(1.0F, 1.0F, 1.0F, 1.0F)); // White text
}

/**
 * @brief Calculates the dimensions for the message bubble.
 *
 * @param msg The message object containing information about the message.
 * @return A tuple containing:
 *         - windowWidth: The width of the ImGui window content region.
 *         - bubbleWidth: The width of the message bubble.
 *         - bubblePadding: The padding inside the message bubble.
 *         - paddingX: The horizontal padding to align the bubble.
 */
auto ChatWindow::MessageBubble::calculateDimensions(const Message &msg, float windowWidth) -> std::tuple<float, float, float>
{
    float bubbleWidth = windowWidth * Config::Bubble::WIDTH_RATIO; // 75% width for both user and bot
    float bubblePadding = Config::Bubble::PADDING;                 // Padding inside the bubble
    float paddingX = msg.isUserMessage()
                         ? (windowWidth - bubbleWidth - Config::Bubble::RIGHT_PADDING)
                         : Config::Bubble::BOT_PADDING_X;

    return {bubbleWidth, bubblePadding, paddingX};
}

/**
 * @brief Renders the message content inside the bubble.
 *
 * @param msg The message object containing the content to be displayed.
 * @param bubbleWidth The width of the message bubble.
 * @param bubblePadding The padding inside the message bubble.
 */
void ChatWindow::MessageBubble::renderMessageContent(const Message &msg, float bubbleWidth, float bubblePadding)
{
    ImGui::SetCursorPosX(bubblePadding);
    ImGui::SetCursorPosY(bubblePadding);
    ImGui::PushTextWrapPos(ImGui::GetCursorPosX() + bubbleWidth - (bubblePadding * 2));
    ImGui::TextWrapped("%s", msg.getContent().c_str());
    ImGui::PopTextWrapPos();
}

/**
 * @brief Renders the timestamp of a message in the UI.
 *
 * @param msg The message object containing the timestamp to render.
 * @param bubblePadding The padding to apply on the left side of the timestamp.
 */
void ChatWindow::MessageBubble::renderTimestamp(const Message &msg, float bubblePadding)
{
    // Set timestamp color to a lighter gray
    ImGui::PushStyleColor(ImGuiCol_Text, ImVec4(0.7F, 0.7F, 0.7F, 1.0F)); // Light gray for timestamp

    ImGui::SetCursorPosY(ImGui::GetWindowHeight() - ImGui::GetTextLineHeightWithSpacing() - (bubblePadding - Config::Timing::TIMESTAMP_OFFSET_Y)); // Align timestamp at the bottom
    ImGui::SetCursorPosX(bubblePadding);                                                                                                           // Align timestamp to the left
    ImGui::TextWrapped("%s", msg.getTimestamp().c_str());

    ImGui::PopStyleColor(); // Restore original text color
}

/**
 * @brief Renders interactive buttons for a message bubble.
 *
 * @param msg The message object containing the content and metadata.
 * @param index The index of the message in the message list.
 * @param bubbleWidth The width of the message bubble.
 * @param bubblePadding The padding inside the message bubble.
 */
void ChatWindow::MessageBubble::renderButtons(const Message &msg, int index, float bubbleWidth, float bubblePadding)
{
    ImVec2 textSize = ImGui::CalcTextSize(msg.getContent().c_str(), nullptr, true, bubbleWidth - bubblePadding * 2);
    float buttonPosY = textSize.y + bubblePadding;

    if (msg.isUserMessage())
    {
        ButtonConfig copyButtonConfig{
            .label = std::nullopt,
            .icon = ICON_FA_COPY,
            .size = ImVec2(Config::Button::WIDTH, 0),
            .padding = Config::Button::SPACING,
            .onClick = [&msg]()
            {
                ImGui::SetClipboardText(msg.getContent().c_str());
                std::cout << "Copied message content to clipboard" << std::endl;
            }};

        std::vector<ButtonConfig> userButtons = {copyButtonConfig};

        renderButtonGroup(
            userButtons,
            bubbleWidth - bubblePadding - Config::Button::WIDTH,
            buttonPosY);
    }
    else
    {
        ButtonConfig likeButtonConfig{
            .label = std::nullopt,
            .icon = ICON_FA_THUMBS_UP,
            .size = ImVec2(Config::Button::WIDTH, 0),
            .padding = Config::Button::SPACING,
            .onClick = [index]()
            {
                std::cout << "Like button clicked for message " << index << std::endl;
            }};

        ButtonConfig dislikeButtonConfig{
            .label = std::nullopt,
            .icon = ICON_FA_THUMBS_DOWN,
            .size = ImVec2(Config::Button::WIDTH, 0),
            .padding = Config::Button::SPACING,
            .onClick = [index]()
            {
                std::cout << "Dislike button clicked for message " << index << std::endl;
            }};

        std::vector<ButtonConfig> assistantButtons = { likeButtonConfig, dislikeButtonConfig };

        renderButtonGroup(
            assistantButtons,
            bubbleWidth - bubblePadding - (2 * Config::Button::WIDTH + Config::Button::SPACING),
            buttonPosY);
    }
}

/**
 * @brief Renders a message bubble with associated UI elements.
 *
 * @param msg The message object to be rendered.
 * @param index The index of the message in the list.
 */
void ChatWindow::MessageBubble::renderMessage(const Message &msg, int index, float contentWidth)
{
    ChatWindow::MessageBubble::pushIDAndColors(msg, index);

    float windowWidth = contentWidth; // Use contentWidth instead of ImGui::GetWindowContentRegionMax().x

    auto [bubbleWidth, bubblePadding, paddingX] = ChatWindow::MessageBubble::calculateDimensions(msg, windowWidth);

    ImVec2 textSize = ImGui::CalcTextSize(msg.getContent().c_str(), nullptr, true, bubbleWidth - bubblePadding * 2);
    float estimatedHeight = textSize.y + bubblePadding * 2 + ImGui::GetTextLineHeightWithSpacing(); // Add padding and spacing for buttons

    ImGui::SetCursorPosX(paddingX);

    if (msg.isUserMessage())
    {
        ImGui::PushStyleVar(ImGuiStyleVar_ChildRounding, Config::Style::CHILD_ROUNDING); // Adjust the rounding as desired
    }

    ImGui::BeginGroup();

    // Corrected BeginChild call
    ImGui::BeginChild(
        ("MessageCard" + std::to_string(index)).c_str(),
        ImVec2(bubbleWidth, estimatedHeight),
        false,                       // No border
        ImGuiWindowFlags_NoScrollbar // Supported flag
    );

    ChatWindow::MessageBubble::renderMessageContent(msg, bubbleWidth, bubblePadding);
    ChatWindow::MessageBubble::renderTimestamp(msg, bubblePadding);
    ChatWindow::MessageBubble::renderButtons(msg, index, bubbleWidth, bubblePadding);

    ImGui::EndChild();
    ImGui::EndGroup();

    if (msg.isUserMessage())
    {
        ImGui::PopStyleVar(); // Pop ChildRounding
    }

    ImGui::PopStyleColor(2); // Pop Text and ChildBg colors
    ImGui::PopID();
    ImGui::Spacing(); // Add spacing between messages
}

/**
 * @brief Renders the chat history with an auto-scroll feature.
 *
 * @param chatHistory The chat history object containing the messages to be displayed.
 */
void ChatWindow::renderChatHistory(const ChatHistory &chatHistory, float contentWidth)
{
    static size_t lastMessageCount = 0;
    size_t currentMessageCount = chatHistory.getMessages().size();

    // Check if new messages have been added
    bool newMessageAdded = currentMessageCount > lastMessageCount;

    // Save the scroll position before rendering
    float scrollY = ImGui::GetScrollY();
    float scrollMaxY = ImGui::GetScrollMaxY();
    bool isAtBottom = (scrollMaxY <= 0.0F) || (scrollY >= scrollMaxY - 1.0F);

    // Render messages
    const auto &messages = chatHistory.getMessages();
    for (size_t i = 0; i < messages.size(); ++i)
    {
        ChatWindow::MessageBubble::renderMessage(messages[i], static_cast<int>(i), contentWidth);
    }

    // If the user was at the bottom and new messages were added, scroll to bottom
    if (newMessageAdded && isAtBottom)
    {
        ImGui::SetScrollHereY(1.0F);
    }

    // Update the last message count
    lastMessageCount = currentMessageCount;
}

/**
 * @brief Renders the chat window to cover the full width and height of the application window.
 *
 * @param focusInputField A boolean reference to control the focus state of the input field.
 * @param inputHeight The height of the input field.
 */
void ChatWindow::renderChatWindow(bool &focusInputField, float inputHeight)
{
    ImGuiIO &imguiIO = ImGui::GetIO();

    // Set window to cover the entire display
    ImGui::SetNextWindowPos(ImVec2(0, 0));
    ImGui::SetNextWindowSize(imguiIO.DisplaySize);

    ImGuiWindowFlags window_flags = ImGuiWindowFlags_NoTitleBar |
                                    ImGuiWindowFlags_NoResize |
                                    ImGuiWindowFlags_NoMove |
                                    ImGuiWindowFlags_NoCollapse |
                                    ImGuiWindowFlags_NoBringToFrontOnFocus;

    ImGui::Begin("Chatbot", nullptr, window_flags);

    // Calculate available width and set max content width
    float availableWidth = ImGui::GetContentRegionAvail().x;
    float contentWidth = (availableWidth < Config::CHAT_WINDOW_CONTENT_WIDTH) ? availableWidth : Config::CHAT_WINDOW_CONTENT_WIDTH;
    float paddingX = (availableWidth - contentWidth) / 2.0F;

    // Center the content horizontally
    if (paddingX > 0.0F)
    {
        ImGui::SetCursorPosX(ImGui::GetCursorPosX() + paddingX);
    }

    // Begin a child window to contain the chat history and input field
    ImGui::BeginChild("ContentRegion", ImVec2(contentWidth, 0), false, ImGuiWindowFlags_NoScrollbar);

    // Calculate available height for the input field and chat history
    float availableHeight = ImGui::GetContentRegionAvail().y;

    // Adjust the height of the scrolling region
    float scrollingRegionHeight = availableHeight - inputHeight - Config::BOTTOM_MARGIN;

    // Ensure the scrolling region height is not negative
    if (scrollingRegionHeight < 0.0F)
    {
        scrollingRegionHeight = 0.0F;
    }

    // Begin the child window for the chat history
    ImGui::BeginChild("ScrollingRegion", ImVec2(0, scrollingRegionHeight), false, ImGuiWindowFlags_NoScrollbar);

    // Render chat history
    ChatWindow::renderChatHistory(chatBot.getChatHistory(), contentWidth);

    ImGui::EndChild();

    // Render the input field at the bottom
    ChatWindow::InputField::renderInputField(focusInputField, inputHeight, contentWidth);

    ImGui::EndChild(); // End of ContentRegion child window

    ImGui::End();
}

//-----------------------------------------------------------------------------
// [SECTION] Input Field Functions
//-----------------------------------------------------------------------------

/**
 * @brief Sets the custom style for the input field.
 */
void ChatWindow::InputField::setInputFieldStyle()
{
    ImGui::PushStyleVar(ImGuiStyleVar_FrameRounding, Config::Style::FRAME_ROUNDING);                                                                                      // Rounded corners
    ImGui::PushStyleVar(ImGuiStyleVar_FramePadding, ImVec2(Config::FRAME_PADDING_X, Config::FRAME_PADDING_Y));                                                            // Padding inside input field
    ImGui::PushStyleColor(ImGuiCol_FrameBg, ImVec4(Config::Style::INPUT_FIELD_BG_COLOR, Config::Style::INPUT_FIELD_BG_COLOR, Config::Style::INPUT_FIELD_BG_COLOR, 1.0F)); // Background color of the input field
}

/**
 * @brief Restores the original style settings for the input field.
 */
void ChatWindow::InputField::restoreInputFieldStyle()
{
    ImGui::PopStyleColor(1); // Restore FrameBg
    ImGui::PopStyleVar(2);   // Restore frame rounding and padding
}

/**
 * @brief Handles the submission of the input text.
 *
 * @param inputText The input text buffer.
 * @param focusInputField A reference to the focus input field flag.
 */
void ChatWindow::InputField::handleInputSubmission(char *inputText, bool &focusInputField)
{
    std::string inputStr(inputText);
    inputStr.erase(0, inputStr.find_first_not_of(" \n\r\t"));
    inputStr.erase(inputStr.find_last_not_of(" \n\r\t") + 1);

    if (!inputStr.empty())
    {
        chatBot.processUserInput(inputStr);
        inputText[0] = '\0'; // Empty the input after submission
    }

    focusInputField = true;
}

/**
 * @brief Renders the input field with text wrapping and no horizontal scrolling.
 *
 * @param focusInputField A reference to the focus input field flag.
 * @param inputHeight The height of the input field.
 */
void ChatWindow::InputField::renderInputField(bool &focusInputField, float inputHeight, float inputWidth)
{
    ChatWindow::InputField::setInputFieldStyle();

    static std::array<char, Config::InputField::TEXT_SIZE> inputText = {0};

    if (focusInputField)
    {
        ImGui::SetKeyboardFocusHere();
        focusInputField = false;
    }

    ImGuiInputTextFlags flags = ImGuiInputTextFlags_EnterReturnsTrue |
<<<<<<< HEAD
                                ImGuiInputTextFlags_CtrlEnterForNewLine |
                                ImGuiInputTextFlags_ShiftEnterForNewLine;
=======
                                ImGuiInputTextFlags_CtrlEnterForNewLine;
>>>>>>> 03e87ae2

    float availableWidth = ImGui::GetContentRegionAvail().x;
    float actualInputWidth = (inputWidth < availableWidth) ? inputWidth : availableWidth;
    float paddingX = (availableWidth - actualInputWidth) / Config::HALF_DIVISOR;

    if (paddingX > 0.0F)
    {
        ImGui::SetCursorPosX(ImGui::GetCursorPosX() + paddingX);
    }

    // Draw the input field
    ImVec2 inputSize = ImVec2(actualInputWidth, inputHeight);

    // Begin a group to keep the draw calls together
    ImGui::BeginGroup();

    ImGui::PushTextWrapPos(ImGui::GetCursorPosX() + inputWidth - 15);

    if (ImGui::InputTextMultiline("##input", inputText.data(), inputText.size(), inputSize, flags))
    {
        ChatWindow::InputField::handleInputSubmission(inputText.data(), focusInputField);
    }

    ImGui::PopTextWrapPos();

    // If the input field is empty and not focused, draw the placeholder text
    bool isEmpty = (strlen(inputText.data()) == 0);

    if (isEmpty)
    {
        // Get the context and window information
        ImGuiContext &g = *ImGui::GetCurrentContext();
        ImGuiWindow *window = g.CurrentWindow;

        // Use the foreground draw list for the window
        ImDrawList *drawList = ImGui::GetForegroundDrawList(window);

        // Get the position and size of the input field
        ImVec2 inputFieldPos = ImGui::GetItemRectMin();

        const ImGuiStyle &style = ImGui::GetStyle();
        ImVec2 textPos = inputFieldPos;
        textPos.x += style.FramePadding.x;
        textPos.y += style.FramePadding.y;

        // Set the placeholder text color (light gray)
        ImU32 placeholderColor = ImGui::GetColorU32(ImVec4(0.7F, 0.7F, 0.7F, 1.0F));

        // Draw the placeholder text over the input field
        drawList->AddText(
            textPos,
            placeholderColor,
            "Type a message and press Enter to send (Ctrl+Enter for new line)");
    }

    ImGui::EndGroup();

    ChatWindow::InputField::restoreInputFieldStyle();
}<|MERGE_RESOLUTION|>--- conflicted
+++ resolved
@@ -780,12 +780,8 @@
     }
 
     ImGuiInputTextFlags flags = ImGuiInputTextFlags_EnterReturnsTrue |
-<<<<<<< HEAD
                                 ImGuiInputTextFlags_CtrlEnterForNewLine |
                                 ImGuiInputTextFlags_ShiftEnterForNewLine;
-=======
-                                ImGuiInputTextFlags_CtrlEnterForNewLine;
->>>>>>> 03e87ae2
 
     float availableWidth = ImGui::GetContentRegionAvail().x;
     float actualInputWidth = (inputWidth < availableWidth) ? inputWidth : availableWidth;
